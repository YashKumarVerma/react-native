--- conflicted
+++ resolved
@@ -11,13 +11,9 @@
 'use strict';
 
 import React from 'react';
-<<<<<<< HEAD
 import {StyleSheet, View} from 'react-native';
 
 import RNTesterApp from './js/RNTesterApp.ios';
-=======
-import {StyleSheet, View, Platform} from 'react-native';
->>>>>>> e235f5da
 
 const App: () => React$Node = () => {
   const RNTesterApp = Platform.select({
